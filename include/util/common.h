/**
 * @file common.h
 * Includes code shared by many classes.
 *
 * All files in META are released under the MIT license. For more details,
 * consult the file LICENSE in the root of the project.
 */

#ifndef _COMMON_H_
#define _COMMON_H_

#include <chrono>
#include <iostream>
#include <unordered_map>
#include <string>
#include "logging/logger.h"
#include "util/invertible_map.h"
#include "cpptoml.h"

namespace meta {

/**
 * Functions used by many classes is contained here.
 */
namespace common
{
    /**
     *
     */
    template <class T>
    inline void write_binary(std::ostream & out, const T & elem)
    {
        out.write(reinterpret_cast<const char*>(&elem), sizeof(T));
    }

    inline void write_binary(std::ostream & out, const std::string & str)
    {
        out.write(str.c_str(), str.size() + 1);
    }

    /**
     *
     */
    template <class T>
    inline void read_binary(std::istream & in, T & elem)
    {
        in.read(reinterpret_cast<char*>(&elem), sizeof(T));
    }

    inline void read_binary(std::istream & in, std::string & str) {
        std::getline(in, str, '\0');
    }

    /**
     * Converts and type to a string representation.
     * @param value - the object to convert
     * @return the string representation of vaue
     */
    template <class T>
    std::string to_string(const T & value);

    /**
     * @param number
     * @return the parameter with commas added every thousandths place
     */
    inline std::string add_commas(const std::string & number);

    /**
     * Calculates a file's size in bytes with support for files over 4GB.
     * @param filename The path for the file
     * @return the number of bytes in the file
     */
    inline uint64_t file_size(const std::string & filename);

    /**
     * @param filename
     * @return true if the file exists
     */
    inline bool file_exists(const std::string & filename);

    /**
     * @param filename
     * @return the number of newline characters in the paramter
     */
    inline uint64_t num_lines(const std::string & filename);

    /**
     * @param str
     * @return the parameter string colored green
     */
    inline std::string make_green(std::string str)
    {
        return "\033[32m" + str + "\033[0m";
    }

    /**
     * @param str
     * @return the parameter string colored red
     */
    inline std::string make_red(std::string str)
    {
        return "\033[31m" + str + "\033[0m";
    }

    /**
     * @param str
     * @return the parameter string bolded
     */
    inline std::string make_bold(std::string str)
    {
        return "\033[1m" + str + "\033[22m";
    }

    /**
     * Converts a number of bytes into a human-readable number.
     * @param num_bytes
     * @return a human-readable string
     */
    inline std::string bytes_to_units(double num_bytes);

    /**
     * Times a given function.
     * @param functor the function to be timed
     * @return the length of time, expressed as a Duration, the function
     *  took to run. Defaults to milliseconds.
     */
    template <class Duration = std::chrono::milliseconds, class Functor>
    Duration time(Functor && functor);

    /**
<<<<<<< HEAD
     * Starts output from a call to show_progess by displaying 0% completion.
     * This is an optional function, and may be useful if the first call to
     * show_progress doesn't start exactly at 0%.
     * @param prefix The text to show before the percentage
     */
    inline void start_progress(const std::string & prefix);
=======
     * Sets up default logging to cerr. Useful for a lot of the demo apps
     * to reduce verbosity in setup.
     */
    inline void set_cerr_logging(logging::logger::severity_level sev);
>>>>>>> ade64176

    /**
     * @param idx The current progress in the operation
     * @param max The maximum value of idx, when it is done
     * @param freq How often to write output to the terminal
     * @param prefix The text to show before the percentage
     */
    inline void show_progress(size_t idx, size_t max, size_t freq, const std::string & prefix = "");

    /**
     * Ends output from a call to show_progess by displaying 100% completion.
     * @param prefix The text to show before the percentage
     */
    inline void end_progress(const std::string & prefix);

    /**
     * This safe_at allows the use of a hash function to be specified.
     * @return the value for a given key in map if it exists; otherwise,
     * the default Value() is returned.
     */
    template <class Key,
              class Value,
              class... Args,
              template <class, class, class...> class Map> 
    Value safe_at(const Map<Key, Value, Args...> & map, const Key & key);

    /**
     * Memoizes a std::function.
     * @param fun the std::function to be memoized
     */
    template <class Result, class... Args>
    std::function<Result(Args...)> memoize(std::function<Result(Args...)> fun);

    /**
     * Saves any arbitrary mapping to the disk.
     * @param map The map to read key, value pairs from
     * @param filename The name to save the mapping as
     */
    template <class Key, class Value>
    void save_mapping(const util::invertible_map<Key, Value> & map,
                      const std::string & filename);

    /**
     * Vector-specific version of save_mapping: saves any arbitrary mapping
     * to the disk.
     * @param map The map to read key, value pairs from
     * @param filename The name to save the mapping as
     */
    template <class T>
    void save_mapping(const std::vector<T> & vec,
                      const std::string & filename);

    /**
     * @param map The map to load information into
     * @param filename The file containing key, value pairs
     */
    template <class Key, class Value>
    void load_mapping(util::invertible_map<Key, Value> & map,
                      const std::string & filename);

    /**
     * Vector-specific version of load_mapping.
     * @param vec The vector to load information into
     * @param filename The file containing the vector's data.
     */
    template <class T>
    void load_mapping(std::vector<T> & vec, const std::string & filename);

    /**
     * Constructs a unique ptr in place.
     * @param args The parameters to the constructor
     */
    template <class T, class... Args>
    std::unique_ptr<T> make_unique(Args &&... args);
}

}

#include "util/common.tcc"
#endif<|MERGE_RESOLUTION|>--- conflicted
+++ resolved
@@ -128,19 +128,10 @@
     Duration time(Functor && functor);
 
     /**
-<<<<<<< HEAD
-     * Starts output from a call to show_progess by displaying 0% completion.
-     * This is an optional function, and may be useful if the first call to
-     * show_progress doesn't start exactly at 0%.
-     * @param prefix The text to show before the percentage
-     */
-    inline void start_progress(const std::string & prefix);
-=======
      * Sets up default logging to cerr. Useful for a lot of the demo apps
      * to reduce verbosity in setup.
      */
     inline void set_cerr_logging(logging::logger::severity_level sev);
->>>>>>> ade64176
 
     /**
      * @param idx The current progress in the operation
