--- conflicted
+++ resolved
@@ -1,27 +1,3 @@
-<<<<<<< HEAD
-cmake_minimum_required( VERSION 2.8 )
-project( meta )
-
-option( USE_LIBCXX "Use libc++ for the C++ standard library" ON )
-
-include_directories( "include/"
-                     "deps/cpptoml/include/"
-                     "deps/porter2_stemmer/"
-)
-
-set( CMAKE_MODULE_PATH ${CMAKE_MODULE_PATH} "${CMAKE_SOURCE_DIR}/lib" )
-
-find_package( Threads REQUIRED )
-
-if( UNIX )
-    set( CMAKE_CXX_FLAGS "${CMAKE_CXX_FLAGS} -std=c++11" )
-    set( CMAKE_CXX_FLAGS "${CMAKE_CXX_FLAGS} -Wall -pedantic" )
-    set( CMAKE_EXE_LINKER_FLAGS "${CMAKE_EXE_LINKDER_FLAGS} -ldl" )
-    if( "${CMAKE_CXX_COMPILER_ID}" STREQUAL "Clang")
-        if( USE_LIBCXX )
-            set( CMAKE_CXX_FLAGS "${CMAKE_CXX_FLAGS} -stdlib=libc++" )
-            set( CMAKE_EXE_LINKER_FLAGS "${CMAKE_EXE_LINKER_FLAGS} -lc++abi" )
-=======
 cmake_minimum_required(VERSION 2.8)
 project(meta)
 
@@ -42,198 +18,13 @@
         if(USE_LIBCXX)
             set(CMAKE_CXX_FLAGS "${CMAKE_CXX_FLAGS} -stdlib=libc++")
             set(CMAKE_EXE_LINKER_FLAGS "${CMAKE_EXE_LINKER_FLAGS} -lc++abi")
->>>>>>> 4c89cb10
         endif()
     endif()
 endif()
 
-<<<<<<< HEAD
-add_library( meta-sqlite
-             deps/sqlite/sqlite3.c
-)
+add_library(meta-sqlite
+            deps/sqlite/sqlite3.c)
 
-add_library( meta-classify
-             src/classify/feature_select/select.cpp
-             src/classify/feature_select/doc_freq.cpp
-             src/classify/feature_select/select_simple.cpp
-             src/classify/confusion_matrix.cpp
-             src/classify/feature_select/chi_square.cpp
-             src/classify/feature_select/info_gain.cpp
-             src/classify/feature_select/correlation.cpp
-             src/classify/feature_select/odds.cpp
-             src/classify/classifier/naive_bayes.cpp
-             src/classify/classifier/svm_wrapper.cpp
-             src/classify/classifier/winnow.cpp
-)
-
-add_library( meta-corpus
-             src/corpus/document.cpp
-             src/corpus/file_corpus.cpp
-             src/corpus/line_corpus.cpp
-             src/corpus/corpus.cpp
-)
-
-add_library( meta-index
-             src/index/inverted_index.cpp
-             src/index/forward_index.cpp
-             src/index/ranker/okapi_bm25.cpp
-             src/index/ranker/lm_ranker.cpp
-             src/index/ranker/ranker.cpp
-             src/index/ranker/jelinek_mercer.cpp
-             src/index/ranker/dirichlet_prior.cpp
-             src/index/ranker/absolute_discount.cpp
-             src/index/ranker/pivoted_length.cpp
-)
-
-add_library( meta-io
-             src/io/compressed_file_reader.cpp
-             src/io/parser.cpp
-             src/io/compressed_file_writer.cpp
-             src/io/mmap_file.cpp
-             src/io/file_writer.cpp
-)
-
-add_library( meta-stemmers
-             src/stemmers/no_stemmer.cpp
-             src/stemmers/porter2.cpp
-             deps/porter2_stemmer/porter2_stemmer.cpp
-)
-
-add_library( meta-tokenizers
-             src/tokenizers/multi_tokenizer.cpp
-             src/tokenizers/tokenizer.cpp
-             src/tokenizers/libsvm_tokenizer.cpp
-             src/tokenizers/ngram/ngram_char_tokenizer.cpp
-             src/tokenizers/ngram/ngram_fw_tokenizer.cpp
-             src/tokenizers/ngram/ngram_lex_tokenizer.cpp
-             src/tokenizers/ngram/ngram_pos_tokenizer.cpp
-             src/tokenizers/ngram/ngram_simple_tokenizer.cpp
-             src/tokenizers/ngram/ngram_tokenizer.cpp
-             src/tokenizers/ngram/ngram_word_tokenizer.cpp
-             src/tokenizers/tree/branch_tokenizer.cpp
-             src/tokenizers/tree/depth_tokenizer.cpp
-             src/tokenizers/tree/parse_tree.cpp
-             src/tokenizers/tree/semi_skeleton_tokenizer.cpp
-             src/tokenizers/tree/skeleton_tokenizer.cpp
-             src/tokenizers/tree/subtree_tokenizer.cpp
-             src/tokenizers/tree/tag_tokenizer.cpp
-)
-
-add_library( meta-topics
-             src/topics/lda_cvb.cpp
-             src/topics/lda_gibbs.cpp
-             src/topics/lda_model.cpp
-             src/topics/slda.cpp
-             src/topics/parallel_lda_gibbs.cpp
-)
-
-add_executable( classify classify-test.cpp )
-target_link_libraries( classify
-                       meta-classify
-                       meta-index
-                       meta-tokenizers
-                       meta-sqlite
-                       meta-stemmers
-                       meta-io
-                       meta-corpus
-                       ${CMAKE_THREAD_LIBS_INIT}
-)
-
-add_executable( index index.cpp )
-target_link_libraries( index
-                       meta-index
-                       meta-tokenizers
-                       meta-sqlite
-                       meta-stemmers
-                       meta-io
-                       meta-corpus
-                       ${CMAKE_THREAD_LIBS_INIT}
-)
-
-add_executable( tokenizer-test tokenizer-test.cpp )
-target_link_libraries( tokenizer-test
-                       meta-index
-                       meta-tokenizers
-                       meta-stemmers
-                       meta-io
-                       meta-corpus
-                       ${CMAKE_THREAD_LIBS_INIT}
-)
-
-add_executable( search search.cpp )
-target_link_libraries( search
-                       meta-index
-                       meta-tokenizers
-                       meta-sqlite
-                       meta-stemmers
-                       meta-io
-                       meta-corpus
-                       ${CMAKE_THREAD_LIBS_INIT}
-)
-
-add_executable( interactive_search interactive_search.cpp )
-target_link_libraries( interactive_search
-                       meta-index
-                       meta-tokenizers
-                       meta-sqlite
-                       meta-stemmers
-                       meta-io
-                       meta-corpus
-                       ${CMAKE_THREAD_LIBS_INIT}
-)
-
-add_executable( threadpool-test threadpool-test.cpp )
-target_link_libraries( threadpool-test
-                       ${CMAKE_THREAD_LIBS_INIT}
-)
-
-add_executable( parallel-for-test parallel-for-test.cpp )
-target_link_libraries( parallel-for-test
-                       ${CMAKE_THREAD_LIBS_INIT}
-)
-
-add_executable( lda-test lda-test.cpp )
-target_link_libraries( lda-test
-                       meta-topics
-                       meta-tokenizers
-                       meta-stemmers
-                       meta-index
-                       meta-sqlite
-                       meta-io
-                       meta-corpus
-                       ${CMAKE_THREAD_LIBS_INIT}
-)
-
-add_executable( lda-topics lda-topics.cpp )
-target_link_libraries( lda-topics
-                       ${CMAKE_THREAD_LIBS_INIT}
-)
-
-add_executable( shuffle shuffle.cpp )
-
-add_custom_target( tidy
-                   COMMAND /usr/bin/rm -rf
-                   ./doc
-                   *.terms
-                   *.phi
-                   *.theta
-)
-
-find_package( Doxygen )
-if( DOXYGEN_FOUND )
-    configure_file( ${CMAKE_CURRENT_SOURCE_DIR}/meta.doxygen.in
-                    ${CMAKE_CURRENT_BINARY_DIR}/meta.doxygen @ONLY
-    )
-    add_custom_target( doc
-                       ${DOXYGEN_EXECUTABLE}
-                       ${CMAKE_CURRENT_BINARY_DIR}/meta.doxygen
-                       WORKING_DIRECTORY ${CMAKE_CURRENT_BINARY_DIR}
-    )
-endif()
-
-file( GLOB INI_FILES *.ini )
-file( COPY ${INI_FILES} DESTINATION ${CMAKE_CURRENT_BINARY_DIR} )
-=======
 add_library(meta-io
             src/io/compressed_file_reader.cpp
             src/io/parser.cpp
@@ -290,7 +81,7 @@
             src/index/ranker/pivoted_length.cpp)
 
 target_link_libraries(meta-index
-                      meta-io meta-corpus meta-tokenizers)
+                      meta-io meta-corpus meta-tokenizers meta-sqlite)
 
 add_library(meta-classify
             src/classify/feature_select/select.cpp
@@ -322,7 +113,6 @@
 add_executable(unit-test unit-test.cpp)
 target_link_libraries(unit-test
                       meta-index
-                      meta-classify
                       ${CMAKE_THREAD_LIBS_INIT})
 
 add_executable(search search.cpp)
@@ -374,5 +164,4 @@
                       ${DOXYGEN_EXECUTABLE}
                       ${CMAKE_CURRENT_BINARY_DIR}/meta.doxygen
                       WORKING_DIRECTORY ${CMAKE_CURRENT_BINARY_DIR})
-endif()
->>>>>>> 4c89cb10
+endif()