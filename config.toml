stop-words = "../data/lemur-stopwords.txt"
libsvm-modules = "../deps/libsvm-modules/"
prefix = "../data/"
function-words = "../data/function-words.txt"
punctuation = "../data/sentence-boundaries/sentence-punctuation.txt"
start-exceptions = "../data/sentence-boundaries/sentence-start-exceptions.txt"
end-exceptions = "../data/sentence-boundaries/sentence-end-exceptions.txt"
query-judgements = "../data/ceeaus-qrels.txt"

corpus-type = "line-corpus"
dataset = "20newsgroups"
forward-index = "20news-fwd"
inverted-index = "20news-inv"

[[analyzers]]
method = "ngram-word"
ngram = 1
filter = "default-chain"

[ranker]
method = "bm25"
k1 = 1.2
b = 0.75
k3 = 500

[classifier]
method = "one-vs-all"
[classifier.base]
method = "sgd"
loss = "hinge"
prefix = "sgd-model"

[lda]
inference = "gibbs"
max-iters = 1000
alpha = 1.0
beta = 1.0
topics = 4
model-prefix = "lda-model"

[crf]
prefix = "crf"
treebank = "penn-treebank" # relative to data prefix
corpus = "wsj"
section-size = 99
train-sections = [0, 18]
dev-sections = [19, 21]
test-sections = [22, 24]

<<<<<<< HEAD
[diff]
prefix = "../data"
dataset = "20newsgroups"
n-value = 3
max-edits = 3
# penalty defaults are all zero (no penalty)
base-penalty = 0.0 # base penalty is for any edit
insert-penalty = 0.0
substitute-penalty = 0.0
remove-penalty = 0.0

[language-model]
format = "learn"
n-value = 3

[features]
method = "info-gain"
prefix = "features"
features-per-class = 20
=======
[sequence]
prefix = "perceptron-tagger"
treebank = "penn-treebank" # relative to data prefix
corpus = "wsj"
section-size = 99
train-sections = [0, 18]
dev-sections = [19, 21]
test-sections = [22, 24]

[parser]
prefix = "parser"
treebank = "penn-treebank" # relative to data prefix
corpus = "wsj"
section-size = 99
train-sections = [2, 21]
dev-sections = [22, 22]
test-sections = [23, 23]
>>>>>>> 639876ff
<|MERGE_RESOLUTION|>--- conflicted
+++ resolved
@@ -47,7 +47,6 @@
 dev-sections = [19, 21]
 test-sections = [22, 24]
 
-<<<<<<< HEAD
 [diff]
 prefix = "../data"
 dataset = "20newsgroups"
@@ -67,7 +66,7 @@
 method = "info-gain"
 prefix = "features"
 features-per-class = 20
-=======
+
 [sequence]
 prefix = "perceptron-tagger"
 treebank = "penn-treebank" # relative to data prefix
@@ -84,5 +83,4 @@
 section-size = 99
 train-sections = [2, 21]
 dev-sections = [22, 22]
-test-sections = [23, 23]
->>>>>>> 639876ff
+test-sections = [23, 23]