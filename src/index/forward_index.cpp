/**
 * @file forward_index.cpp
 * @author Sean Massung
 */

#include "meta/analyzers/analyzer.h"
#include "meta/corpus/libsvm_corpus.h"
#include "meta/hashing/probe_map.h"
#include "meta/index/chunk_reader.h"
#include "meta/index/disk_index_impl.h"
#include "meta/index/forward_index.h"
#include "meta/index/inverted_index.h"
#include "meta/index/metadata_writer.h"
#include "meta/index/postings_file.h"
#include "meta/index/postings_file_writer.h"
#include "meta/index/postings_inverter.h"
#include "meta/index/vocabulary_map_writer.h"
#include "meta/io/libsvm_parser.h"
#include "meta/logging/logger.h"
#include "meta/util/pimpl.tcc"
#include "meta/util/printing.h"

namespace meta
{
namespace index
{

/**
 * Implementation of a forward_index.
 */
class forward_index::impl
{
  public:
    /**
     * Constructs an implementation based on a forward_index.
     */
    impl(forward_index* idx, const cpptoml::table& config);

    /**
     * Tokenizes the documents in the corpus in parallel, yielding
     * num_threads number of forward_index chunks that then need to be
     * merged.
     */
    void tokenize_docs(corpus::corpus& corpus, metadata_writer& mdata_writer,
<<<<<<< HEAD
                       uint64_t ram_budget, uint64_t num_threads);
=======
                       uint64_t ram_budget, std::size_t num_threads);
>>>>>>> 484b1b9c

    /**
     * Merges together num_chunks number of intermediate chunks, using the
     * given vocabulary to do the renumbering.
     *
     * The vocabulary mapping will assign ids in insertion order, but we
     * will want our ids in lexicographic order for vocabulary_map to
     * work, so this function will sort the vocabulary and perform a
     * re-numbering of the old ids.
     */
    void merge_chunks(size_t num_chunks, uint64_t num_docs,
                      hashing::probe_map<std::string, term_id> vocab);

    /**
     * @param docs The documents to index (that are in libsvm format)
     */
    void create_libsvm_postings(corpus::corpus& docs);

    /**
     * @param inv_idx The inverted index to uninvert
     * @param ram_budget The **estimated** allowed size of an in-memory
     * chunk
     */
    void uninvert(const inverted_index& inv_idx, uint64_t ram_budget);

    /**
     * @param name The name of the inverted index to copy data from
     */
    void create_uninverted_metadata(const std::string& name);

    /**
     * @param config the configuration settings for this index
     * @return whether this index will be based off of a single
     * libsvm-formatted corpus file
     */
    bool is_libsvm_analyzer(const cpptoml::table& config) const;

    /**
     * Compresses the postings file created by uninverting.
     * @param filename The file to compress
     * @param num_docs The number of documents in that file
     */
    void compress(const std::string& filename, uint64_t num_docs);

    /**
     * Loads the postings file.
     * @param filename The path to the postings file to load
     */
    void load_postings();

    /// The analyzer used to tokenize documents (nullptr if libsvm).
    std::unique_ptr<analyzers::analyzer> analyzer_;

    /// the total number of unique terms if term_id_mapping_ is unused
    uint64_t total_unique_terms_;

    /// the postings file
    util::optional<postings_file<forward_index::primary_key_type,
                                 forward_index::secondary_key_type, double>>
        postings_;

  private:
    /// Pointer to the forward_index this is an implementation of
    forward_index* idx_;
};

forward_index::forward_index(const cpptoml::table& config)
    : disk_index{config, *config.get_as<std::string>("index") + "/fwd"},
      fwd_impl_{this, config}
{
    /* nothing */
}

forward_index::impl::impl(forward_index* idx, const cpptoml::table& config)
    : idx_{idx}
{
    if (!is_libsvm_analyzer(config))
        analyzer_ = analyzers::load(config);
}

forward_index::forward_index(forward_index&&) = default;
forward_index::~forward_index() = default;
forward_index& forward_index::operator=(forward_index&&) = default;

bool forward_index::valid() const
{
    if (!filesystem::file_exists(index_name() + "/corpus.uniqueterms"))
    {
        LOG(info) << "Existing forward index detected as invalid; recreating"
                  << ENDLG;
        return false;
    }
    for (auto& f : impl_->files)
    {
        // this is not required if generated directly from libsvm data
        if (f == impl_->files[TERM_IDS_MAPPING]
            || f == impl_->files[TERM_IDS_MAPPING_INVERSE])
            continue;

        if (!filesystem::file_exists(index_name() + "/" + std::string{f}))
        {
            LOG(info) << "Existing forward index detected as invalid (missing "
                      << f << "); recreating" << ENDLG;
            return false;
        }
    }
    return true;
}

std::string forward_index::liblinear_data(doc_id d_id) const
{
    if (d_id >= num_docs())
        throw forward_index_exception{"invalid doc_id in search_primary"};

    auto pdata = search_primary(d_id);
    std::stringstream out;

    out << lbl_id(d_id);
    for (const auto& count : pdata->counts())
        out << ' ' << (count.first + 1) << ':' << count.second;
    return out.str();
}

void forward_index::load_index()
{
    LOG(info) << "Loading index from disk: " << index_name() << ENDLG;

    impl_->initialize_metadata();
    impl_->load_labels();

    auto config = cpptoml::parse_file(index_name() + "/config.toml");
    if (!fwd_impl_->is_libsvm_analyzer(*config))
        impl_->load_term_id_mapping();

    impl_->load_label_id_mapping();
    fwd_impl_->load_postings();

    std::ifstream unique_terms_file{index_name() + "/corpus.uniqueterms"};
    unique_terms_file >> fwd_impl_->total_unique_terms_;
}

void forward_index::create_index(const cpptoml::table& config,
                                 corpus::corpus& docs)
{
    if (!filesystem::make_directories(index_name()))
        throw exception{"Unable to create index directory: " + index_name()};

    {
        std::ofstream config_file{index_name() + "/config.toml"};
        config_file << config;
    }

    // if the corpus is a single libsvm formatted file, then we are done;
    // otherwise, we will create an inverted index and the uninvert it
    if (fwd_impl_->is_libsvm_analyzer(config))
    {
        // double check that the corpus is libsvm-corpus
        if (!dynamic_cast<corpus::libsvm_corpus*>(&docs))
            throw forward_index_exception{"both analyzer and corpus type must "
                                          "be libsvm in order to use libsvm "
                                          "formatted data"};

        LOG(info) << "Creating index from libsvm data: " << index_name()
                  << ENDLG;

        fwd_impl_->create_libsvm_postings(docs);
        impl_->save_label_id_mapping();
    }
    else
    {
        auto ram_budget
            = config.get_as<uint64_t>("indexer-ram-budget").value_or(1024);

        if (config.get_as<bool>("uninvert").value_or(false))
        {
            LOG(info) << "Creating index by uninverting: " << index_name()
                      << ENDLG;

            {
                // Ensure all files are flushed before uninverting
                make_index<inverted_index>(config, docs);
            }
            auto inv_idx = make_index<inverted_index>(config);

            fwd_impl_->create_uninverted_metadata(inv_idx->index_name());
            impl_->load_labels();
            // RAM budget is given in MB
            fwd_impl_->uninvert(*inv_idx, ram_budget * 1024 * 1024);
            impl_->load_term_id_mapping();
            fwd_impl_->total_unique_terms_ = impl_->total_unique_terms();
        }
        else
        {
            LOG(info) << "Creating forward index: " << index_name() << ENDLG;

            metadata_writer mdata_writer{index_name(), docs.size(),
                                         docs.schema()};

            impl_->load_labels(docs.size());

            auto max_threads = std::thread::hardware_concurrency();
<<<<<<< HEAD
            auto num_threads = static_cast<unsigned>(
                config.get_as<int64_t>("indexer-num-threads")
                    .value_or(max_threads));
=======
            auto num_threads = config.get_as<std::size_t>("indexer-num-threads")
                                   .value_or(max_threads);
>>>>>>> 484b1b9c
            if (num_threads > max_threads)
            {
                num_threads = max_threads;
                LOG(warning) << "Reducing indexer-num-threads to the hardware "
                                "concurrency level of "
                             << max_threads << ENDLG;
            }

            // RAM budget is given in MB
            fwd_impl_->tokenize_docs(docs, mdata_writer,
                                     ram_budget * 1024 * 1024, num_threads);
            impl_->load_term_id_mapping();
            impl_->save_label_id_mapping();
            fwd_impl_->total_unique_terms_ = impl_->total_unique_terms();

            // reload the label file to ensure it was flushed
            impl_->load_labels();
        }
    }

    impl_->load_label_id_mapping();
    fwd_impl_->load_postings();
    impl_->initialize_metadata();

    {
        std::ofstream unique_terms_file{index_name() + "/corpus.uniqueterms"};
        unique_terms_file << fwd_impl_->total_unique_terms_;
    }

    assert(filesystem::file_exists(index_name() + "/corpus.uniqueterms"));

    LOG(info) << "Done creating index: " << index_name() << ENDLG;
}

namespace
{
struct local_storage
{
    local_storage(const std::string& chunk_path,
                  const std::unique_ptr<analyzers::analyzer>& analyzer)
        : chunk_{chunk_path, std::ios::binary}, analyzer_{analyzer->clone()}
    {
        // nothing
    }

    io::mofstream chunk_;
    std::unique_ptr<analyzers::analyzer> analyzer_;
};
}

void forward_index::impl::tokenize_docs(corpus::corpus& docs,
                                        metadata_writer& mdata_writer,
                                        uint64_t ram_budget,
<<<<<<< HEAD
                                        uint64_t num_threads)
=======
                                        std::size_t num_threads)
>>>>>>> 484b1b9c
{
    std::mutex io_mutex;
    std::mutex vocab_mutex;
    printing::progress progress{" > Tokenizing Docs: ", docs.size()};

    hashing::probe_map<std::string, term_id> vocab;
    bool exceeded_budget = false;
    std::atomic_size_t chunk_id{0};

    parallel::thread_pool pool{num_threads};
    corpus::parallel_consume(
        docs, pool,
        [&]() {
            auto cid = chunk_id.fetch_add(1);
            return local_storage{idx_->index_name() + "/chunk-"
                                     + std::to_string(cid),
                                 analyzer_};
        },
        [&](local_storage& ls, const corpus::document& doc) {
            {
                std::lock_guard<std::mutex> lock{io_mutex};
                progress(doc.id());
            }

            auto counts = ls.analyzer_->analyze<double>(doc);

            // warn if there is an empty document
            if (counts.empty())
            {
                std::lock_guard<std::mutex> lock{io_mutex};
                LOG(progress) << '\n' << ENDLG;
                LOG(warning) << "Empty document (id = " << doc.id()
                             << ") generated!" << ENDLG;
            }

            auto length = std::accumulate(
                counts.begin(), counts.end(), 0ul,
                [](uint64_t acc, const std::pair<std::string, double>& count) {
                    return acc + std::round(count.second);
                });

            mdata_writer.write(doc.id(), length, counts.size(), doc.mdata());
            idx_->impl_->set_label(doc.id(), doc.label());

            forward_index::postings_data_type::count_t pd_counts;
            pd_counts.reserve(counts.size());
            {
                std::lock_guard<std::mutex> lock{vocab_mutex};
                for (const auto& count : counts)
                {
                    auto it = vocab.find(count.key());
                    if (it == vocab.end())
                        it = vocab.emplace(count.key(), term_id{vocab.size()});

                    pd_counts.emplace_back(it->value(), count.value());
                }

                if (!exceeded_budget && vocab.bytes_used() > ram_budget)
                {
                    exceeded_budget = true;
                    std::lock_guard<std::mutex> io_lock{io_mutex};
                    LOG(progress) << '\n' << ENDLG;
                    LOG(warning)
                        << "Exceeding RAM budget; indexing cannot "
                           "proceed without exceeding specified RAM budget"
                        << ENDLG;
                }
            }

            forward_index::postings_data_type pdata{doc.id()};
            pdata.set_counts(std::move(pd_counts));
<<<<<<< HEAD
            pdata.write_packed(chunk);
        }
    };

    parallel::thread_pool pool{num_threads};
    std::vector<std::future<void>> futures;
    futures.reserve(num_threads);
    for (size_t i = 0; i < num_threads; ++i)
        futures.emplace_back(pool.submit_task(std::bind(task, i)));

    for (auto& fut : futures)
        fut.get();
=======
            pdata.write_packed(ls.chunk_);
        });
>>>>>>> 484b1b9c

    progress.end();

    merge_chunks(num_threads, docs.size(), std::move(vocab));
}

void forward_index::impl::merge_chunks(
    size_t num_chunks, uint64_t num_docs,
    hashing::probe_map<std::string, term_id> vocab)
{
    std::vector<std::string> keys(vocab.size());

    for (const auto& pr : vocab)
        keys[pr.value()] = pr.key();

    vocab.clear();
    // vocab is now empty, but has enough space for the vocabulary
    {
        // we now create a new vocab with the keys in sorted order
        vocabulary_map_writer writer{idx_->index_name() + "/"
                                     + idx_->impl_->files[TERM_IDS_MAPPING]};
        auto sorted_keys = keys;
        std::sort(sorted_keys.begin(), sorted_keys.end());
        auto id = 0_tid;
        for (const auto& key : sorted_keys)
        {
            // in memory vocab
            vocab.emplace(key, id++);

            // on disk vocab
            writer.insert(key);
        }
    }

    // term_id in a chunk file corresponds to the index into the keys
    // vector, which we can then use the new vocab to map to an index
    postings_file_writer<forward_index::postings_data_type> writer{
        idx_->index_name() + "/" + idx_->impl_->files[POSTINGS], num_docs};

    using input_chunk = chunk_reader<forward_index::postings_data_type>;
    std::vector<input_chunk> chunks;
    chunks.reserve(num_chunks);
    for (size_t i = 0; i < num_chunks; ++i)
    {
        auto filename = idx_->index_name() + "/chunk-" + std::to_string(i);
        if (filesystem::file_exists(filename)
            && filesystem::file_size(filename) > 0)
            chunks.emplace_back(filename);
    }

    util::multiway_merge(chunks.begin(), chunks.end(),
                         [&](forward_index::postings_data_type&& to_write) {
                             // renumber the postings
                             forward_index::postings_data_type::count_t counts;
                             counts.reserve(to_write.counts().size());
                             for (const auto& count : to_write.counts())
                             {
                                 const auto& key = keys.at(count.first);
                                 auto it = vocab.find(key);
                                 assert(it != vocab.end());
                                 counts.emplace_back(it->value(), count.second);
                             }

                             // set the new counts and write to the postings
                             // file
                             to_write.set_counts(std::move(counts));
                             writer.write(to_write);
                         });
}

void forward_index::impl::create_libsvm_postings(corpus::corpus& docs)
{
    auto filename = idx_->index_name() + idx_->impl_->files[POSTINGS];
    auto num_docs = docs.size();
    idx_->impl_->load_labels(num_docs);

    total_unique_terms_ = 0;
    {
        postings_file_writer<forward_index::postings_data_type> out{filename,
                                                                    num_docs};

        // make md_writer with empty schema
        metadata_writer md_writer{idx_->index_name(), num_docs, docs.schema()};

        printing::progress progress{" > Creating postings from libsvm data: ",
                                    num_docs};
        while (docs.has_next())
        {
            auto doc = docs.next();
            progress(doc.id());

            uint64_t num_unique = 0;
            double length = 0;
            forward_index::postings_data_type pdata{doc.id()};

            auto counts = io::libsvm_parser::counts(doc.content());
            for (const auto& count : counts)
            {
                ++num_unique;
                if (count.first > total_unique_terms_)
                    total_unique_terms_ = count.first;
                length += count.second;
            }

            pdata.set_counts(std::move(counts));
            out.write(pdata);

            md_writer.write(doc.id(), static_cast<uint64_t>(length), num_unique,
                            doc.mdata());
            idx_->impl_->set_label(doc.id(), doc.label());
        }

        // +1 since we subtracted one from each of the ids in the
        // libsvm_parser::counts() function
        ++total_unique_terms_;
    }

    // reload the label file to ensure it was flushed
    idx_->impl_->load_labels();

    LOG(info) << "Created compressed postings file ("
              << printing::bytes_to_units(filesystem::file_size(filename))
              << ")" << ENDLG;
}

void forward_index::impl::create_uninverted_metadata(const std::string& name)
{
    auto files = {DOC_LABELS,       LABEL_IDS_MAPPING,
                  TERM_IDS_MAPPING, TERM_IDS_MAPPING_INVERSE,
                  METADATA_DB,      METADATA_INDEX};

    for (const auto& file : files)
        filesystem::copy_file(name + idx_->impl_->files[file],
                              idx_->index_name() + idx_->impl_->files[file]);
}

bool forward_index::impl::is_libsvm_analyzer(const cpptoml::table& config) const
{
    auto analyzers = config.get_table_array("analyzers")->get();
    if (analyzers.size() != 1)
        return false;

    auto method = analyzers[0]->get_as<std::string>("method");
    if (!method)
        throw forward_index_exception{"failed to find analyzer method"};

    return *method == "libsvm";
}

learn::feature_vector forward_index::tokenize(const corpus::document& doc)
{
    if (!fwd_impl_->analyzer_)
        throw exception{"this forward index type can't analyze docs"};

    learn::feature_vector f_vec;
    auto map = fwd_impl_->analyzer_->analyze<double>(doc);
    for (auto& pr : map)
    {
        auto t_id = get_term_id(pr.key());
        if (t_id != unique_terms()) // if known feature, add it
            f_vec[t_id] = pr.value();
    }

    return f_vec;
}

uint64_t forward_index::unique_terms() const
{
    return fwd_impl_->total_unique_terms_;
}

auto forward_index::search_primary(doc_id d_id) const
    -> std::shared_ptr<postings_data_type>
{
    return fwd_impl_->postings_->find(d_id);
}

util::optional<postings_stream<term_id, double>>
forward_index::stream_for(doc_id d_id) const
{
    return fwd_impl_->postings_->find_stream(d_id);
}

void forward_index::impl::uninvert(const inverted_index& inv_idx,
                                   uint64_t ram_budget)
{
    postings_inverter<forward_index> handler{idx_->index_name()};
    {
        printing::progress progress{" > Uninverting postings: ",
                                    inv_idx.unique_terms()};
        auto producer = handler.make_producer(ram_budget);
        for (term_id t_id{0}; t_id < inv_idx.unique_terms(); ++t_id)
        {
            progress(t_id);
            auto pdata = inv_idx.search_primary(t_id);
            producer(pdata->primary_key(), pdata->counts());
        }
    }

    handler.merge_chunks();
    compress(idx_->index_name() + idx_->impl_->files[POSTINGS],
             inv_idx.num_docs());
}

void forward_index::impl::compress(const std::string& filename,
                                   uint64_t num_docs)
{
    auto ucfilename = filename + ".uncompressed";
    filesystem::rename_file(filename, ucfilename);

    // create a scope to ensure the reader and writer close properly so we
    // can calculate the size of the compressed file and delete the
    // uncompressed version at the end
    {
        postings_file_writer<forward_index::postings_data_type> out{filename,
                                                                    num_docs};

        forward_index::index_pdata_type pdata;
        auto length = filesystem::file_size(ucfilename);

        std::ifstream in{ucfilename, std::ios::binary};
        uint64_t byte_pos = 0;

        printing::progress progress{" > Compressing postings: ", length};
        // note: we will be accessing pdata in sorted order, but not every
        // doc_id is guaranteed to exist, so we must be mindful of document
        // gaps
        doc_id last_id{0};
        while (auto bytes = pdata.read_packed(in))
        {
            byte_pos += bytes;
            progress(byte_pos);

            // write out any gaps
            for (doc_id d_id{last_id + 1}; d_id < pdata.primary_key(); ++d_id)
            {
                forward_index::postings_data_type pd{d_id};
                out.write(pd);
            }

            // convert from int to double for feature values
            forward_index::postings_data_type::count_t counts;
            counts.reserve(pdata.counts().size());
            for (const auto& count : pdata.counts())
                counts.emplace_back(count.first, count.second);

            forward_index::postings_data_type to_write{pdata.primary_key()};
            to_write.set_counts(std::move(counts));
            out.write(to_write);

            last_id = pdata.primary_key();
        }
    }

    LOG(info) << "Created compressed postings file ("
              << printing::bytes_to_units(filesystem::file_size(filename))
              << ")" << ENDLG;

    filesystem::delete_file(ucfilename);
}

void forward_index::impl::load_postings()
{
    postings_ = {idx_->index_name() + idx_->impl_->files[POSTINGS]};
}
}
}<|MERGE_RESOLUTION|>--- conflicted
+++ resolved
@@ -42,11 +42,7 @@
      * merged.
      */
     void tokenize_docs(corpus::corpus& corpus, metadata_writer& mdata_writer,
-<<<<<<< HEAD
-                       uint64_t ram_budget, uint64_t num_threads);
-=======
                        uint64_t ram_budget, std::size_t num_threads);
->>>>>>> 484b1b9c
 
     /**
      * Merges together num_chunks number of intermediate chunks, using the
@@ -248,14 +244,8 @@
             impl_->load_labels(docs.size());
 
             auto max_threads = std::thread::hardware_concurrency();
-<<<<<<< HEAD
-            auto num_threads = static_cast<unsigned>(
-                config.get_as<int64_t>("indexer-num-threads")
-                    .value_or(max_threads));
-=======
             auto num_threads = config.get_as<std::size_t>("indexer-num-threads")
                                    .value_or(max_threads);
->>>>>>> 484b1b9c
             if (num_threads > max_threads)
             {
                 num_threads = max_threads;
@@ -309,11 +299,7 @@
 void forward_index::impl::tokenize_docs(corpus::corpus& docs,
                                         metadata_writer& mdata_writer,
                                         uint64_t ram_budget,
-<<<<<<< HEAD
-                                        uint64_t num_threads)
-=======
                                         std::size_t num_threads)
->>>>>>> 484b1b9c
 {
     std::mutex io_mutex;
     std::mutex vocab_mutex;
@@ -385,23 +371,8 @@
 
             forward_index::postings_data_type pdata{doc.id()};
             pdata.set_counts(std::move(pd_counts));
-<<<<<<< HEAD
-            pdata.write_packed(chunk);
-        }
-    };
-
-    parallel::thread_pool pool{num_threads};
-    std::vector<std::future<void>> futures;
-    futures.reserve(num_threads);
-    for (size_t i = 0; i < num_threads; ++i)
-        futures.emplace_back(pool.submit_task(std::bind(task, i)));
-
-    for (auto& fut : futures)
-        fut.get();
-=======
             pdata.write_packed(ls.chunk_);
         });
->>>>>>> 484b1b9c
 
     progress.end();
 
